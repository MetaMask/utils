{
  "name": "@metamask/utils",
  "version": "8.2.0",
  "description": "Various JavaScript/TypeScript utilities of wide relevance to the MetaMask codebase",
  "homepage": "https://github.com/MetaMask/utils#readme",
  "bugs": {
    "url": "https://github.com/MetaMask/utils/issues"
  },
  "repository": {
    "type": "git",
    "url": "https://github.com/MetaMask/utils.git"
  },
  "license": "ISC",
  "sideEffects": false,
  "exports": {
    ".": {
      "import": "./dist/index.mjs",
      "require": "./dist/index.js",
      "types": "./dist/types/index.d.ts"
    },
    "./node": {
      "import": "./dist/node.mjs",
      "require": "./dist/node.js",
      "types": "./dist/types/node.d.ts"
    },
    "./package.json": "./package.json"
  },
  "main": "./dist/index.js",
  "module": "./dist/index.mjs",
  "types": "./dist/types/index.d.ts",
  "files": [
    "dist"
  ],
  "scripts": {
    "build": "tsup && yarn build:types",
    "build:docs": "typedoc",
    "build:types": "tsc --project tsconfig.build.json",
    "lint": "yarn lint:eslint && yarn lint:constraints && yarn lint:misc --check && yarn lint:dependencies --check && yarn lint:changelog",
    "lint:changelog": "auto-changelog validate",
    "lint:constraints": "yarn constraints",
    "lint:dependencies": "depcheck && yarn dedupe",
    "lint:eslint": "eslint . --cache --ext js,ts",
    "lint:fix": "yarn lint:eslint --fix && yarn lint:constraints --fix && yarn lint:misc --write && yarn lint:dependencies && yarn lint:changelog",
    "lint:misc": "prettier '**/*.json' '**/*.md' '!CHANGELOG.md' '**/*.yml' '!.yarnrc.yml' --ignore-path .gitignore --no-error-on-unmatched-pattern",
    "prepack": "./scripts/prepack.sh",
    "test": "yarn test:source && yarn test:types",
    "test:source": "jest && jest-it-up",
    "test:types": "tsd",
    "test:watch": "jest --watch"
  },
  "resolutions": {
    "jest-worker@^28.1.3": "patch:jest-worker@npm%3A28.1.3#./.yarn/patches/jest-worker-npm-28.1.3-5d0ff9006c.patch"
  },
  "dependencies": {
    "@ethereumjs/tx": "^4.2.0",
    "@noble/hashes": "^1.3.1",
    "@scure/base": "^1.1.3",
    "@types/debug": "^4.1.7",
    "debug": "^4.3.4",
    "pony-cause": "^2.1.10",
    "semver": "^7.5.4",
    "superstruct": "^1.0.3"
  },
  "devDependencies": {
    "@ethersproject/providers": "^5.7.2",
    "@lavamoat/allow-scripts": "^2.3.1",
    "@lavamoat/preinstall-always-fail": "^1.0.0",
    "@metamask/auto-changelog": "^3.1.0",
    "@metamask/eslint-config": "^12.0.0",
    "@metamask/eslint-config-jest": "^12.0.0",
    "@metamask/eslint-config-nodejs": "^12.0.0",
    "@metamask/eslint-config-typescript": "^12.0.0",
<<<<<<< HEAD
    "@metamask/eth-query": "^3.0.1",
    "@metamask/safe-event-emitter": "^3.0.0",
    "@swc/cli": "^0.1.62",
    "@swc/core": "^1.3.66",
=======
>>>>>>> fb944020
    "@types/jest": "^28.1.7",
    "@types/jest-when": "^3.5.3",
    "@types/node": "^17.0.23",
    "@typescript-eslint/eslint-plugin": "^5.43.0",
    "@typescript-eslint/parser": "^5.43.0",
    "depcheck": "^1.4.7",
    "eslint": "^8.44.0",
    "eslint-config-prettier": "^8.8.0",
    "eslint-plugin-import": "^2.27.5",
    "eslint-plugin-jest": "^27.2.2",
    "eslint-plugin-jsdoc": "^39.9.1",
    "eslint-plugin-n": "^15.7.0",
    "eslint-plugin-prettier": "^4.2.1",
    "eslint-plugin-promise": "^6.1.1",
    "jest": "^29.2.2",
    "jest-it-up": "^2.0.2",
    "jest-when": "^3.6.0",
    "prettier": "^2.7.1",
    "prettier-plugin-packagejson": "^2.3.0",
    "stdio-mock": "^1.2.0",
    "ts-jest": "^29.0.3",
    "ts-node": "^10.7.0",
    "tsd": "^0.29.0",
    "tsup": "^7.2.0",
    "typedoc": "^0.23.15",
    "typescript": "~4.8.4"
  },
  "packageManager": "yarn@3.2.3",
  "engines": {
    "node": ">=16.0.0"
  },
  "publishConfig": {
    "access": "public",
    "registry": "https://registry.npmjs.org/"
  },
  "lavamoat": {
    "allowScripts": {
      "@lavamoat/preinstall-always-fail": false,
      "tsup>esbuild": true
    }
  },
  "tsd": {
    "directory": "src"
  }
}<|MERGE_RESOLUTION|>--- conflicted
+++ resolved
@@ -70,13 +70,8 @@
     "@metamask/eslint-config-jest": "^12.0.0",
     "@metamask/eslint-config-nodejs": "^12.0.0",
     "@metamask/eslint-config-typescript": "^12.0.0",
-<<<<<<< HEAD
     "@metamask/eth-query": "^3.0.1",
     "@metamask/safe-event-emitter": "^3.0.0",
-    "@swc/cli": "^0.1.62",
-    "@swc/core": "^1.3.66",
-=======
->>>>>>> fb944020
     "@types/jest": "^28.1.7",
     "@types/jest-when": "^3.5.3",
     "@types/node": "^17.0.23",
