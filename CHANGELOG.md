# Changelog

All notable changes to this project will be documented in this file.

The format is based on [Keep a Changelog](https://keepachangelog.com/en/1.0.0/),
and this project adheres to [Semantic Versioning](https://semver.org/spec/v2.0.0.html).

## [Unreleased]

<<<<<<< HEAD
## [11.6.0]

### Uncategorized

- Feat/migrate units conversion utils ([#255](https://github.com/MetaMask/utils/pull/255))
=======
### Changed

- Make `KnownCaipNamespacedChainId` type generic over `Namespace` type parameter ([#262](https://github.com/MetaMask/utils/pull/262))
>>>>>>> 35fb5e86

## [11.5.0]

### Added

- Add `KnownCaipNamespacedChainId` type as narrower subtype of `CaipChainId` ([#258](https://github.com/MetaMask/utils/pull/258))

### Changed

- Add `lodash` and `@types/lodash` as dependencies ([#253](https://github.com/MetaMask/utils/pull/253), [#257](https://github.com/MetaMask/utils/pull/257))

### Removed

- Remove `lodash.memoize` (dependency) and `@types/lodash.memoize` (devDependency) ([#253](https://github.com/MetaMask/utils/pull/253)).

## [11.4.2]

### Fixed

- Improve performance of `isValidChecksumAddress` and `isValidHexAddress` functions ([#248](https://github.com/MetaMask/utils/pull/248))

## [11.4.1]

### Fixed

- Improve performance of `getChecksumAddress` function ([#246](https://github.com/MetaMask/utils/pull/246))

## [11.4.0]

### Changed

- Deprecate local `exactOptional` implementation ([#244](https://github.com/MetaMask/utils/pull/244))
  - Use the one from `@metamask/superstruct@>=3.2.0` instead.

## [11.3.0]

### Added

- Add default JSON-RPC generics that extend `Json` to `Json` ([#241](https://github.com/MetaMask/utils/pull/241))

### Changed

- Deprecate `Keyring` types ([#236](https://github.com/MetaMask/utils/pull/236))
  - These should now be imported from `@metamask/keyring-utils`.

## [11.2.0]

### Added

- Add optional `signEip7702Authorization` method to `Keyring` type ([#231](https://github.com/MetaMask/utils/pull/231))

## [11.1.0]

### Added

- Add additional CAIP-19 types (`CaipAsset{Namespace,Reference,TokenId}` support ([#227](https://github.com/MetaMask/utils/pull/227))
- Add CAIP-19 `CaipAssetTypeOrId` ([#229](https://github.com/MetaMask/utils/pull/229))
  - This one combines both `CaipAssetType` and `CaipAssetId` to avoid relying on `superstruct.union`, resulting in better error messages.
- Add `definePattern` superstruct helper ([#228](https://github.com/MetaMask/utils/pull/228))
  - Allow to define a `superstruct.pattern` while naming the struct and enforcing its type.

### Changed

- Use named structs for all CAIP types ([#228](https://github.com/MetaMask/utils/pull/228))

## [11.0.1]

### Fixed

- Improve error message for invalid JSON values ([#224](https://github.com/MetaMask/utils/pull/224))

## [11.0.0]

### Changed

- **BREAKING:** `generateRandomMnemonic` now returns `Promise<void>` instead of `void` ([#222](https://github.com/MetaMask/utils/pull/222))

## [10.0.1]

### Added

- Add Solana CAIP namespace ([#219](https://github.com/MetaMask/utils/pull/219))

## [10.0.0]

### Changed

- **BREAKING:** Drop support for Node.js versions 16, 21 ([#212](https://github.com/MetaMask/utils/pull/212))
- Improve JSON validation performance ([#218](https://github.com/MetaMask/utils/pull/218))

## [9.3.0]

### Added

- Add support for CAIP-19 ([#183](https://github.com/MetaMask/utils/pull/183))
- Add `Bip122` member to `KnownCaipNamespace` ([#213](https://github.com/MetaMask/utils/pull/213))

## [9.2.1]

### Fixed

- Fix wrong types for CAIP-2 and CAIP-10 structs ([#210](https://github.com/MetaMask/utils/pull/210))

## [9.2.0]

### Added

- Add `Wallet` member to `KnownCaipNamespace` enum ([#207](https://github.com/MetaMask/utils/pull/207))

## [9.1.0]

### Added

- Add `PublicInterface` type ([#197](https://github.com/MetaMask/utils/pull/197))

## [9.0.0]

### Changed

- **BREAKING:** The return types of functions `getChecksumAddress`, `numberToHex`, `bigIntToHex` are narrowed from `string` to `Hex` ([#193](https://github.com/MetaMask/utils/pull/193))

### Fixed

- Bump `@metamask/superstruct` from `^3.0.0` to `^3.1.0` ([#194](https://github.com/MetaMask/utils/pull/194))
  - If `@metamask/utils` `<=8.5.0` is used with `@metamask/superstruct` `>=3.1.0` the following error may be encountered:
  ```ts
  error TS2742: The inferred type of 'ExampleType' cannot be named without a reference to '@metamask/utils/node_modules/@metamask/superstruct'. This is likely not portable. A type annotation is necessary.
  ```
  This can be resolved by updating `@metamask/utils` to `>=9.0.0`.

## [8.5.0]

### Changed

- Bump dependency `semver` from `^5.7.1` to `^7.6.0` ([#181](https://github.com/MetaMask/utils/pull/181)).

### Fixed

- Replace dependency `superstruct` `^1.0.3` with ESM-compatible `@metamask/superstruct` `^3.0.0` ([#185](https://github.com/MetaMask/utils/pull/185)).
  - This fixes the issue of this package being unusable by any TypeScript project that uses `Node16` or `NodeNext` as its `moduleResolution` option.
- Produce and export ESM-compatible TypeScript type declaration files in addition to CommonJS-compatible declaration files ([#182](https://github.com/MetaMask/utils/pull/182))
  - Previously, this package shipped with only one variant of type declaration files, and these files were only CommonJS-compatible, and the `exports` field in `package.json` linked to these files. This is an anti-pattern and was rightfully flagged by the ["Are the Types Wrong?"](https://arethetypeswrong.github.io/) tool as ["masquerading as CJS"](https://github.com/arethetypeswrong/arethetypeswrong.github.io/blob/main/docs/problems/FalseCJS.md). All of the ATTW checks now pass.
- Remove chunk files ([#182](https://github.com/MetaMask/utils/pull/182)).
  - Previously, the build tool we used to generate JavaScript files extracted common code to "chunk" files. While this was intended to make this package more tree-shakeable, it also made debugging more difficult for our development teams. These chunk files are no longer present.

## [8.4.0]

### Added

- Add `toCaipChainId` utility function ([#175](https://github.com/MetaMask/utils/pull/175))
- Add `KnownCaipNamespace` enum ([#175](https://github.com/MetaMask/utils/pull/175))

### Changed

- Update docs for `createDeferredPromise` to caution against using `suppressUnhandledRejection` ([#174](https://github.com/MetaMask/utils/pull/174))

### Fixed

- Fix `createSandbox` to assign a unique name to the sandbox directory, so that it can be used in multiple concurrently running Jest tests ([#171](https://github.com/MetaMask/utils/pull/171))

## [8.3.0]

### Added

- Add `createDeferredPromise` ([#164](https://github.com/MetaMask/utils/pull/164))

## [8.2.1]

### Fixed

- Fix issue with source maps where line numbers were incorrect for src/error.ts ([#156](https://github.com/MetaMask/utils/pull/156))

## [8.2.0]

### Added

- Add struct utils for validating JSON objects with optional values ([#136](https://github.com/MetaMask/utils/pull/136))
- Add filesystem utils ([#148](https://github.com/MetaMask/utils/pull/148))
- Add error utils ([#146](https://github.com/MetaMask/utils/pull/146), [#151](https://github.com/MetaMask/utils/pull/151))
- Add base64 encoding and decoding functions ([#145](https://github.com/MetaMask/utils/pull/145))

### Changed

- Use `tsup` for bundling ([#144](https://github.com/MetaMask/utils/pull/144))
  - This makes the package fully compliant with ES modules.
- Bump `@ethereumjs/tx` from `4.1.2` to `4.2.0` ([#133](https://github.com/MetaMask/utils/pull/133))

## [8.1.0]

### Changed

- Make types for JSON-RPC-related structs more accurate ([#134](https://github.com/MetaMask/utils/pull/134))
  - Aligning `JsonRpcParams` to be optional, yet not `undefined`.
  - Updated types:
    - `InferWithParams`
    - `JsonRpcNotificationStruct`
    - `JsonRpcParamsStruct`
    - `JsonRpcRequestStruct`

## [8.0.0]

### Changed

- **BREAKING:** `JsonRpcParams` type no longer accepts `undefined` as value, as `undefined` is not a valid JSON type ([#130](https://github.com/MetaMask/utils/pull/130))

## [7.1.0]

### Added

- Add CAIP-2 and CAIP-10 types ([#116](https://github.com/MetaMask/utils/pull/116))

## [7.0.0]

### Added

- Add `getKnownPropertyNames` function ([#111](https://github.com/MetaMask/utils/pull/111))

### Changed

- **BREAKING:** Build the package as both CJS and ESM ([#115](https://github.com/MetaMask/utils/pull/115), [#124](https://github.com/MetaMask/utils/pull/124))
  - It's no longer possible to import from the `dist` folder. Everything must be imported from `@metamask/utils`.
- Bump `semver` to `^7.5.4` ([#123](https://github.com/MetaMask/utils/pull/123))

## [6.2.0]

### Added

- Add address related utils ([#112](https://github.com/MetaMask/utils/pull/112))
  - `isValidHexAddress` has been added to check the validity of an hex address
  - `getChecksumAddress` has been added to calculate the ERC-55 mixed-case checksum of an hex address
  - `isValidChecksumAddress` has been added to check the validity of an ERC-55 mixed-case checksum address

## [6.1.0]

### Added

- Add optional `destroy` method to `Keyring` type ([#108](https://github.com/MetaMask/utils/pull/108))

## [6.0.1]

### Fixed

- Strip `__proto__` and `constructor` JSON properties in `getSafeJson` ([#105](https://github.com/MetaMask/utils/pull/105))

## [6.0.0]

### Changed

- **BREAKING:** Bump minimum Node version to 16 ([#102](https://github.com/MetaMask/utils/pull/102))
- **BREAKING:** Target `ES2020` ([#102](https://github.com/MetaMask/utils/pull/102))

### Fixed

- Fix JSON validation security issue ([#103](https://github.com/MetaMask/utils/pull/103))
  - This adds a new function `getSafeJson` which validates and returns sanitized JSON.

## [5.0.2]

### Changed

- The `Keyring` exposes a new optional method `init` ([#99](https://github.com/MetaMask/utils/pull/99))

### Fixed

- Bump `@ethereumjs/tx` to `4.1.2` to address runtime compatibility issues ([#100](https://github.com/MetaMask/utils/pull/100))

## [5.0.1]

### Fixed

- Keep original type when using `hasProperty` if defined ([#94](https://github.com/MetaMask/utils/pull/94))

## [5.0.0]

### Changed

- **BREAKING:** Update `Keyring` type ([#89](https://github.com/MetaMask/utils/pull/89))
  - The `Keyring` class now uses the data types `TypedTransaction` and `TxData` from `@ethereumjs/tx` (`v4.1.1`).
  - The `Keyring` now exposes a new optional method called `generateRandomMnemonic`.

## [4.0.0]

### Changed

- Export new modules (`keyring`, `transaction-types`, and `encryption-types`) ([#86](https://github.com/MetaMask/utils/pull/86))
- **BREAKING:** Improve JSON validation ([#85](https://github.com/MetaMask/utils/pull/85))
  - Fixes edge cases in our JSON validation logic.
  - The previous function used for JSON validation (`validateJsonAndGetSize`) was removed.
    - The `isValidJson` function now uses the new JSON validation logic.
    - To get the size of a JSON value, you can use the `getJsonSize` function.

## [3.6.0]

### Added

- Add `Keyring` types ([#74](https://github.com/MetaMask/utils/pull/74))
  - New data types added. These are `Keyring`, `Transaction` (`LegacyTransaction`, `EIP2930Transaction`, `EIP1559Transaction`), `SignedTransaction`, `Signature`, and `Eip1024EncryptedData`.

## [3.5.0]

### Changed

- Improve the `hasProperty` function ([#79](https://github.com/MetaMask/utils/pull/79), [#80](https://github.com/MetaMask/utils/pull/80))
  - This function now acts as a type guard, informing TypeScript that the property exists.
  - The function is now compatible with more types of objects, such as Errors and class instances.

## [3.4.1]

### Fixed

- Bump `superstruct` to `^1.0.3` ([#71](https://github.com/MetaMask/utils/pull/71))

## [3.4.0]

### Added

- Add types and utility functions for validating versions and checksums ([#67](https://github.com/MetaMask/utils/pull/67), [#69](https://github.com/MetaMask/utils/pull/69))

### Fixed

- JSON-RPC types now have a default generic `Params` value ([#54](https://github.com/MetaMask/utils/pull/54))

## [3.3.1]

### Fixed

- JSON-RPC parameters are now properly cast to Json upon validation ([#51](https://github.com/MetaMask/utils/pull/51))

## [3.3.0]

### Added

- Add more assertion utils ([#49](https://github.com/MetaMask/utils/pull/49))
- Add JSON-RPC error validation functions ([#46](https://github.com/MetaMask/utils/pull/46))
- Add convenience function for creating a `DataView` ([#45](https://github.com/MetaMask/utils/pull/45))

### Fixed

- Update JSON validation logic ([#47](https://github.com/MetaMask/utils/pull/47))
  - Validation would previously allow for `undefined` values, which is not a standard JSON type

## [3.2.0]

### Added

- Add `PendingJsonRpcResponse` type ([#43](https://github.com/MetaMask/utils/pull/43))
- Add utils for converting between numbers and hex ([#41](https://github.com/MetaMask/utils/pull/41))
- Add coercion utils ([#38](https://github.com/MetaMask/utils/pull/38))

## [3.1.0]

### Added

- Add assertion utils ([#33](https://github.com/MetaMask/utils/pull/33))
- Add util functions for encoding and decoding bytes ([#34](https://github.com/MetaMask/utils/pull/34))

### Fixed

- Make JSON-RPC error `data` property optional ([#31](https://github.com/MetaMask/utils/pull/31))
- Don't include test files in dist folder ([#35](https://github.com/MetaMask/utils/pull/35))
- Fix typo in README ([#28](https://github.com/MetaMask/utils/pull/28))

## [3.0.3]

### Fixed

- Allow omitting JSON-RPC params when params can be undefined ([#29](https://github.com/MetaMask/utils/pull/29))

## [3.0.2]

### Fixed

- Bump `superstruct` to ^0.16.5 ([#26](https://github.com/MetaMask/utils/pull/26))
  - `superstruct`s 0.16.1 through 0.16.4 were not compatible with Node 14; this restores that compatibility.

## [3.0.1]

### Fixed

- Promote `@types/debug` from development dependencies to production dependencies ([#23](https://github.com/MetaMask/utils/pull/23))

## [3.0.0]

### Added

- Add logging functions ([#20](https://github.com/MetaMask/utils/pull/20))
- Add frozen collections (implemented in [#5](https://github.com/MetaMask/utils/pull/5) but exported in [#19](https://github.com/MetaMask/utils/pull/19))

### Changed

- **BREAKING:** Improve types and type validation ([#19](https://github.com/MetaMask/utils/pull/19))
  - Various type changes have been made that might be breaking:
    - The `JsonRpcRequest` and `JsonRpcNotification` types now include a generic constraint requiring that the `Params` type extends the `JsonRpcParams` type.
    - The `JsonRpcSuccess` and `JsonRpcResponse` types now include a generic contraint for the `Result` type, requiring that it extends the `Json` type.
    - Various validation functions now accept `unknown` parameters rather than specific types. This should not be breaking except that it may affect type inference for the parameters passed in.
  - New JSON-related functions have been added:
    - `assertIsJsonRpcResponse`
    - `isJsonRpcResponse`
    - `InferWithParams`
    - `JsonRpcParams`
  - New JSON Struct types have been added:
    - `JsonRpcErrorStruct`
    - `JsonRpcFailureStruct`
    - `JsonRpcIdStruct`
    - `JsonRpcParamsStruct`
    - `JsonRpcRequestStruct`
    - `JsonRpcResponseStruct`
    - `JsonRpcSuccessStruct`
    - `JsonRpcVersionStruct`
    - `JsonStruct`

## [2.1.0]

### Added

- Add JSON storage validation and limit utilities ([#14](https://github.com/MetaMask/utils/pull/14))
  - Adds a new function `validateJsonAndGetSize`.

## [2.0.0]

### Added

- Add more JSON utils ([#8](https://github.com/MetaMask/utils/pull/8))

### Changed

- **BREAKING:** Refactor and expand time utils ([#9](https://github.com/MetaMask/utils/pull/9))
  - Adds a new function, `inMilliseconds`, and moves the time constants into a TypeScript `enum`.

## [1.0.0]

### Added

- Initial release

[Unreleased]: https://github.com/MetaMask/utils/compare/v11.6.0...HEAD
[11.6.0]: https://github.com/MetaMask/utils/compare/v11.5.0...v11.6.0
[11.5.0]: https://github.com/MetaMask/utils/compare/v11.4.2...v11.5.0
[11.4.2]: https://github.com/MetaMask/utils/compare/v11.4.1...v11.4.2
[11.4.1]: https://github.com/MetaMask/utils/compare/v11.4.0...v11.4.1
[11.4.0]: https://github.com/MetaMask/utils/compare/v11.3.0...v11.4.0
[11.3.0]: https://github.com/MetaMask/utils/compare/v11.2.0...v11.3.0
[11.2.0]: https://github.com/MetaMask/utils/compare/v11.1.0...v11.2.0
[11.1.0]: https://github.com/MetaMask/utils/compare/v11.0.1...v11.1.0
[11.0.1]: https://github.com/MetaMask/utils/compare/v11.0.0...v11.0.1
[11.0.0]: https://github.com/MetaMask/utils/compare/v10.0.1...v11.0.0
[10.0.1]: https://github.com/MetaMask/utils/compare/v10.0.0...v10.0.1
[10.0.0]: https://github.com/MetaMask/utils/compare/v9.3.0...v10.0.0
[9.3.0]: https://github.com/MetaMask/utils/compare/v9.2.1...v9.3.0
[9.2.1]: https://github.com/MetaMask/utils/compare/v9.2.0...v9.2.1
[9.2.0]: https://github.com/MetaMask/utils/compare/v9.1.0...v9.2.0
[9.1.0]: https://github.com/MetaMask/utils/compare/v9.0.0...v9.1.0
[9.0.0]: https://github.com/MetaMask/utils/compare/v8.5.0...v9.0.0
[8.5.0]: https://github.com/MetaMask/utils/compare/v8.4.0...v8.5.0
[8.4.0]: https://github.com/MetaMask/utils/compare/v8.3.0...v8.4.0
[8.3.0]: https://github.com/MetaMask/utils/compare/v8.2.1...v8.3.0
[8.2.1]: https://github.com/MetaMask/utils/compare/v8.2.0...v8.2.1
[8.2.0]: https://github.com/MetaMask/utils/compare/v8.1.0...v8.2.0
[8.1.0]: https://github.com/MetaMask/utils/compare/v8.0.0...v8.1.0
[8.0.0]: https://github.com/MetaMask/utils/compare/v7.1.0...v8.0.0
[7.1.0]: https://github.com/MetaMask/utils/compare/v7.0.0...v7.1.0
[7.0.0]: https://github.com/MetaMask/utils/compare/v6.2.0...v7.0.0
[6.2.0]: https://github.com/MetaMask/utils/compare/v6.1.0...v6.2.0
[6.1.0]: https://github.com/MetaMask/utils/compare/v6.0.1...v6.1.0
[6.0.1]: https://github.com/MetaMask/utils/compare/v6.0.0...v6.0.1
[6.0.0]: https://github.com/MetaMask/utils/compare/v5.0.2...v6.0.0
[5.0.2]: https://github.com/MetaMask/utils/compare/v5.0.1...v5.0.2
[5.0.1]: https://github.com/MetaMask/utils/compare/v5.0.0...v5.0.1
[5.0.0]: https://github.com/MetaMask/utils/compare/v4.0.0...v5.0.0
[4.0.0]: https://github.com/MetaMask/utils/compare/v3.6.0...v4.0.0
[3.6.0]: https://github.com/MetaMask/utils/compare/v3.5.0...v3.6.0
[3.5.0]: https://github.com/MetaMask/utils/compare/v3.4.1...v3.5.0
[3.4.1]: https://github.com/MetaMask/utils/compare/v3.4.0...v3.4.1
[3.4.0]: https://github.com/MetaMask/utils/compare/v3.3.1...v3.4.0
[3.3.1]: https://github.com/MetaMask/utils/compare/v3.3.0...v3.3.1
[3.3.0]: https://github.com/MetaMask/utils/compare/v3.2.0...v3.3.0
[3.2.0]: https://github.com/MetaMask/utils/compare/v3.1.0...v3.2.0
[3.1.0]: https://github.com/MetaMask/utils/compare/v3.0.3...v3.1.0
[3.0.3]: https://github.com/MetaMask/utils/compare/v3.0.2...v3.0.3
[3.0.2]: https://github.com/MetaMask/utils/compare/v3.0.1...v3.0.2
[3.0.1]: https://github.com/MetaMask/utils/compare/v3.0.0...v3.0.1
[3.0.0]: https://github.com/MetaMask/utils/compare/v2.1.0...v3.0.0
[2.1.0]: https://github.com/MetaMask/utils/compare/v2.0.0...v2.1.0
[2.0.0]: https://github.com/MetaMask/utils/compare/v1.0.0...v2.0.0
[1.0.0]: https://github.com/MetaMask/utils/releases/tag/v1.0.0<|MERGE_RESOLUTION|>--- conflicted
+++ resolved
@@ -7,17 +7,15 @@
 
 ## [Unreleased]
 
-<<<<<<< HEAD
 ## [11.6.0]
 
-### Uncategorized
-
-- Feat/migrate units conversion utils ([#255](https://github.com/MetaMask/utils/pull/255))
-=======
+### Added
+
+- Migrate units conversion utils from `@metamask/ethjs-unit` ([#255](https://github.com/MetaMask/utils/pull/255))
+
 ### Changed
 
 - Make `KnownCaipNamespacedChainId` type generic over `Namespace` type parameter ([#262](https://github.com/MetaMask/utils/pull/262))
->>>>>>> 35fb5e86
 
 ## [11.5.0]
 
